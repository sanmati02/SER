import os
import platform
import sys
import time
from datetime import timedelta

import joblib
import numpy as np
import torch
import torch.distributed as dist
import yaml
from sklearn.metrics import confusion_matrix
from sklearn.preprocessing import StandardScaler
from torch.utils.data import DataLoader, RandomSampler
from torch.utils.data.distributed import DistributedSampler
from torchinfo import summary
from tqdm import tqdm
from visualdl import LogWriter

from loguru import logger
from mser.data_utils.collate_fn import collate_fn
from mser.data_utils.featurizer import AudioFeaturizer
from mser.data_utils.reader import CustomDataset
from mser.metric.metrics import accuracy
from mser.models import build_model
from mser.optimizer import build_optimizer, build_lr_scheduler
from mser.utils.checkpoint import load_pretrained, load_checkpoint, save_checkpoint
from mser.utils.utils import dict_to_object, plot_confusion_matrix, print_arguments, convert_string_based_on_type


class MSERTrainer(object):
    def __init__(self,
                 configs,
                 use_gpu=True,
                 data_augment_configs=None,
                 num_class=None,
                 overwrites=None,
                 log_level="info"):
        """Speech Emotion Recognition training utility class

        :param configs: Config file path or model name. If a model name is given, the default config file is used.
        :param use_gpu: Whether to train the model using GPU
        :param data_augment_configs: Data augmentation config dictionary or path to it
        :param num_class: Number of classes, corresponds to model_conf.model_args.num_class in the config
        :param overwrites: Parameters to override in the config file, e.g., "train_conf.max_epoch=100", separated by commas
        :param log_level: Logging level, options: "debug", "info", "warning", "error"
        """
        if use_gpu:
            assert (torch.cuda.is_available()), 'GPU not available'

            self.device = torch.device("cuda")
        else:
            os.environ['CUDA_VISIBLE_DEVICES'] = '-1'
            self.device = torch.device("cpu")
        self.use_gpu = use_gpu
        self.log_level = log_level.upper()
        logger.remove()
        logger.add(sink=sys.stdout, level=self.log_level)

        if isinstance(configs, str):

            absolute_path = os.path.dirname(__file__)
            config_path = os.path.join(absolute_path, f"configs/{configs}.yml")
            configs = config_path if os.path.exists(config_path) else configs
            with open(configs, 'r', encoding='utf-8') as f:
                configs = yaml.load(f.read(), Loader=yaml.FullLoader)
        self.configs = dict_to_object(configs)
        if num_class is not None:
            self.configs.model_conf.model_args.num_class = num_class

        if overwrites:
            overwrites = overwrites.split(",")
            for overwrite in overwrites:
                keys, value = overwrite.strip().split("=")
                attrs = keys.split('.')
                current_level = self.configs
                for attr in attrs[:-1]:
                    current_level = getattr(current_level, attr)
                before_value = getattr(current_level, attrs[-1])
                setattr(current_level, attrs[-1], convert_string_based_on_type(before_value, value))

        print_arguments(configs=self.configs)
        self.model = None
        self.optimizer = None
        self.scheduler = None
        self.audio_featurizer = None
        self.train_dataset = None
        self.train_loader = None
        self.test_dataset = None
        self.test_loader = None
        self.amp_scaler = None

        if isinstance(data_augment_configs, str):
            with open(data_augment_configs, 'r', encoding='utf-8') as f:
                data_augment_configs = yaml.load(f.read(), Loader=yaml.FullLoader)
            print_arguments(configs=data_augment_configs, title='数据增强配置')
        self.data_augment_configs = dict_to_object(data_augment_configs)

        with open(self.configs.dataset_conf.label_list_path, 'r', encoding='utf-8') as f:
            lines = f.readlines()
        self.class_labels = [l.replace('\n', '') for l in lines]
        if platform.system().lower() == 'windows':
            self.configs.dataset_conf.dataLoader.num_workers = 0
            logger.warning('Windows does not support multi-threaded data loading. Using single-threaded loading.')

        if self.configs.preprocess_conf.feature_method == 'Emotion2Vec':
            self.configs.dataset_conf.dataLoader.num_workers = 0
            logger.warning('Emotion2Vec feature extraction does not support multithreading. Switching to single-threaded.')
        self.max_step, self.train_step = None, None
        self.train_loss, self.train_acc = None, None
        self.train_eta_sec = None
        self.eval_loss, self.eval_acc = None, None
        self.test_log_step, self.train_log_step = 0, 0
        self.stop_train, self.stop_eval = False, False

    def __setup_dataloader(self, is_train=False):
        self.audio_featurizer = AudioFeaturizer(feature_method=self.configs.preprocess_conf.feature_method,
                                                method_args=self.configs.preprocess_conf.get('method_args', {}))

        dataset_args = self.configs.dataset_conf.get('dataset', {})
        data_loader_args = self.configs.dataset_conf.get('dataLoader', {})
        if is_train:
            self.train_dataset = CustomDataset(data_list_path=self.configs.dataset_conf.train_list,
                                               audio_featurizer=self.audio_featurizer,
                                               aug_conf=self.data_augment_configs,
                                               mode='train',
                                               **dataset_args)

            train_sampler = RandomSampler(self.train_dataset)
            if torch.cuda.device_count() > 1:

                train_sampler = DistributedSampler(dataset=self.train_dataset)
            self.train_loader = DataLoader(dataset=self.train_dataset,
                                           collate_fn=collate_fn,
                                           sampler=train_sampler,
                                           **data_loader_args)

        data_loader_args.drop_last = False
        dataset_args.max_duration = self.configs.dataset_conf.eval_conf.max_duration
        data_loader_args.batch_size = self.configs.dataset_conf.eval_conf.batch_size
        self.test_dataset = CustomDataset(data_list_path=self.configs.dataset_conf.test_list,
                                          audio_featurizer=self.audio_featurizer,
                                          mode='eval',
                                          **dataset_args)
        self.test_loader = DataLoader(dataset=self.test_dataset,
                                      collate_fn=collate_fn,
                                      shuffle=False,
                                      **data_loader_args)


    def get_standard_file(self, max_duration=100):
        self.audio_featurizer = AudioFeaturizer(feature_method=self.configs.preprocess_conf.feature_method,
                                                method_args=self.configs.preprocess_conf.get('method_args', {}))

        dataset_args = self.configs.dataset_conf.get('dataset', {})
        dataset_args.max_duration = max_duration
        test_dataset = CustomDataset(data_list_path=self.configs.dataset_conf.train_list,
                                     audio_featurizer=self.audio_featurizer,
                                     mode='create_data',
                                     **dataset_args)
        data = []
        for i in tqdm(range(len(test_dataset))):
            feature, _ = test_dataset[i]
            data.append(feature)
        scaler = StandardScaler().fit(data)
        joblib.dump(scaler, self.configs.dataset_conf.dataset.scaler_path)
        logger.info(f'Normalization file saved to: {self.configs.dataset_conf.dataset.scaler_path}')


    def extract_features(self, save_dir='dataset/features', max_duration=100):
        """Extract features and save to file

        :param save_dir: Save directory
        :param max_duration: Maximum duration
        """

        self.audio_featurizer = AudioFeaturizer(feature_method=self.configs.preprocess_conf.feature_method,
                                                method_args=self.configs.preprocess_conf.get('method_args', {}))
        for j, data_list in enumerate([self.configs.dataset_conf.train_list, self.configs.dataset_conf.test_list]):

            dataset_args = self.configs.dataset_conf.get('dataset', {})
            dataset_args.max_duration = max_duration
            test_dataset = CustomDataset(data_list_path=data_list,
                                         audio_featurizer=self.audio_featurizer,
                                         mode='extract_feature',
                                         **dataset_args)
            save_data_list = data_list.replace('.txt', '_features.txt')
            if j == 0:
                self.configs.dataset_conf.train_list = save_data_list
            elif j == 1:
                self.configs.dataset_conf.test_list = save_data_list
            save_data_list = data_list.replace('.txt', '_features.txt')
            with open(save_data_list, 'w', encoding='utf-8') as f:
                for i in tqdm(range(len(test_dataset))):
                    feature, label = test_dataset[i]
                    label = int(label)
                    save_path = os.path.join(save_dir, str(label), f'{int(time.time() * 1000)}.npy')
                    os.makedirs(os.path.dirname(save_path), exist_ok=True)
                    np.save(save_path, feature)
                    f.write(f'{save_path}\t{label}\n')
            logger.info(f'Data in {data_list} extracted. New list saved as: {save_data_list}')


    def __setup_model(self, input_size, is_train=False):
        """Setup the model

        :param input_size: Input feature size for the model
        :param is_train: Whether to prepare the model for training
        """

        if self.configs.model_conf.model_args.get('num_class', None) is None:
            self.configs.model_conf.model_args.num_class = len(self.class_labels)

        self.model = build_model(input_size=input_size, configs=self.configs)
        self.model.to(self.device)
        if self.log_level == "DEBUG" or self.log_level == "INFO":
            summary(self.model, input_size=(1, self.test_dataset.audio_featurizer.feature_dim))

        label_smoothing = self.configs.train_conf.get('label_smoothing', 0.0)
        self.loss = torch.nn.CrossEntropyLoss(label_smoothing=label_smoothing)
        if is_train:
            if self.configs.train_conf.enable_amp:
                self.amp_scaler = torch.cuda.amp.GradScaler(init_scale=1024)

            self.optimizer = build_optimizer(params=self.model.parameters(), configs=self.configs)

            self.scheduler = build_lr_scheduler(optimizer=self.optimizer, step_per_epoch=len(self.train_loader),
                                                configs=self.configs)
        if self.configs.train_conf.use_compile and torch.__version__ >= "2" and platform.system().lower() != 'windows':
            self.model = torch.compile(self.model, mode="reduce-overhead")

    def __train_epoch(self, epoch_id, local_rank, writer, nranks=0):
        """Train for one epoch

        :param epoch_id: Current epoch ID
        :param local_rank: Local GPU ID
        :param writer: VisualDL writer object
        :param nranks: Number of GPUs used
        """

        train_times, accuracies, loss_sum = [], [], []
        start = time.time()
        for batch_id, (features, label, input_lens_ratio) in enumerate(self.train_loader):
            if self.stop_train: break
            if nranks > 1:
                features = features.to(local_rank)
                label = label.to(local_rank).long()
            else:
                features = features.to(self.device)
                label = label.to(self.device).long()

            with torch.autocast('cuda', enabled=self.configs.train_conf.enable_amp):
                output = self.model(features)

            los = self.loss(output, label)

            if self.configs.train_conf.enable_amp:

                scaled = self.amp_scaler.scale(los)
                scaled.backward()
            else:
                los.backward()

            if self.configs.train_conf.enable_amp:
                self.amp_scaler.unscale_(self.optimizer)
                self.amp_scaler.step(self.optimizer)
                self.amp_scaler.update()
            else:
                self.optimizer.step()
            self.optimizer.zero_grad()


            acc = accuracy(output, label)
            accuracies.append(acc)
            loss_sum.append(los.data.cpu().numpy())
            train_times.append((time.time() - start) * 1000)
            self.train_step += 1


            if batch_id % self.configs.train_conf.log_interval == 0 and local_rank == 0:

                train_speed = self.configs.dataset_conf.dataLoader.batch_size / (
                        sum(train_times) / len(train_times) / 1000)

                self.train_eta_sec = (sum(train_times) / len(train_times)) * (self.max_step - self.train_step) / 1000
                eta_str = str(timedelta(seconds=int(self.train_eta_sec)))
                self.train_loss = sum(loss_sum) / len(loss_sum)
                self.train_acc = sum(accuracies) / len(accuracies)
                logger.info(f'Train epoch: [{epoch_id}/{self.configs.train_conf.max_epoch}], '
                            f'batch: [{batch_id}/{len(self.train_loader)}], '
                            f'loss: {self.train_loss:.5f}, accuracy: {self.train_acc:.5f}, '
                            f'learning rate: {self.scheduler.get_last_lr()[0]:>.8f}, '
                            f'speed: {train_speed:.2f} data/sec, eta: {eta_str}')
                writer.add_scalar('Train/Loss', self.train_loss, self.train_log_step)
                writer.add_scalar('Train/Accuracy', self.train_acc, self.train_log_step)
                writer.add_scalar('Train/lr', self.scheduler.get_last_lr()[0], self.train_log_step)
                train_times, accuracies, loss_sum = [], [], []
                self.train_log_step += 1
            start = time.time()
            self.scheduler.step()

    def train(self,
              save_model_path='models/',
              log_dir='log/',
              max_epoch=None,
              resume_model=None,
              pretrained_model=None):
        """
        Train the model

        :param save_model_path: Path to save trained models
        :param log_dir: Path to save VisualDL logs
        :param max_epoch: Maximum training epochs
        :param resume_model: Path to checkpoint to resume training
        :param pretrained_model: Path to pretrained model
        """
        nranks = torch.cuda.device_count()
        local_rank = 0
        writer = None
        if local_rank == 0:

            writer = LogWriter(logdir=log_dir)

        if nranks > 1 and self.use_gpu:

            dist.init_process_group(backend='nccl')
            local_rank = int(os.environ["LOCAL_RANK"])


        self.__setup_dataloader(is_train=True)

        self.__setup_model(input_size=self.test_dataset.audio_featurizer.feature_dim, is_train=True)

        self.model = load_pretrained(model=self.model, pretrained_model=pretrained_model)

        self.model, self.optimizer, self.amp_scaler, self.scheduler, last_epoch, best_acc = \
            load_checkpoint(configs=self.configs, model=self.model, optimizer=self.optimizer,
                            amp_scaler=self.amp_scaler, scheduler=self.scheduler, step_epoch=len(self.train_loader),
                            save_model_path=save_model_path, resume_model=resume_model)

        if nranks > 1 and self.use_gpu:
            self.model.to(local_rank)
            self.model = torch.nn.parallel.DistributedDataParallel(self.model, device_ids=[local_rank])
        logger.info('Training data size: {}'.format(len(self.train_dataset)))

        self.train_loss, self.train_acc = None, None
        self.eval_loss, self.eval_acc = None, None
        self.test_log_step, self.train_log_step = 0, 0
        if local_rank == 0:
            writer.add_scalar('Train/lr', self.scheduler.get_last_lr()[0], last_epoch)
        if max_epoch is not None:
            self.configs.train_conf.max_epoch = max_epoch

        self.max_step = len(self.train_loader) * self.configs.train_conf.max_epoch
        self.train_step = max(last_epoch, 0) * len(self.train_loader)

        for epoch_id in range(last_epoch, self.configs.train_conf.max_epoch):
            if self.stop_train: break
            epoch_id += 1
            start_epoch = time.time()

            self.__train_epoch(epoch_id=epoch_id, local_rank=local_rank, writer=writer, nranks=nranks)

            if local_rank == 0:
                if self.stop_eval: continue
                logger.info('=' * 70)
                self.eval_loss, self.eval_acc = self.evaluate()
                logger.info('Test epoch: {}, time/epoch: {}, loss: {:.5f}, accuracy: {:.5f}'.format(
                    epoch_id, str(timedelta(seconds=(time.time() - start_epoch))), self.eval_loss, self.eval_acc))
                logger.info('=' * 70)
                writer.add_scalar('Test/Accuracy', self.eval_acc, self.test_log_step)
                writer.add_scalar('Test/Loss', self.eval_loss, self.test_log_step)
                self.test_log_step += 1
                self.model.train()

                if self.eval_acc >= best_acc:
                    best_acc = self.eval_acc
                    save_checkpoint(configs=self.configs, model=self.model, optimizer=self.optimizer,
                                    amp_scaler=self.amp_scaler, save_model_path=save_model_path, epoch_id=epoch_id,
                                    accuracy=self.eval_acc, best_model=True)

                save_checkpoint(configs=self.configs, model=self.model, optimizer=self.optimizer,
                                amp_scaler=self.amp_scaler, save_model_path=save_model_path, epoch_id=epoch_id,
                                accuracy=self.eval_acc)

    def evaluate(self, resume_model=None, save_matrix_path=None):
        """
        Evaluate the model

        :param resume_model: Model to use for evaluation
        :param save_matrix_path: Path to save the confusion matrix
        :return: Evaluation loss and accuracy
        """
        if self.test_loader is None:
            self.__setup_dataloader()
        if self.model is None:
            self.__setup_model(input_size=self.test_dataset.audio_featurizer.feature_dim)
        if resume_model is not None:
            if os.path.isdir(resume_model):
                resume_model = os.path.join(resume_model, 'model.pth')
            assert os.path.exists(resume_model), f"{resume_model} Model does not exist!"
            model_state_dict = torch.load(resume_model, weights_only=False)
<<<<<<< HEAD
            self.model.load_state_dict(model_state_dict)
            logger.info(f'Successfully loaded model: {resume_model}')
=======
            self.model.load_state_dict(model_state_dict, strict=False)
            logger.info(f'成功加载模型：{resume_model}')
>>>>>>> f63ede02
        self.model.eval()
        if isinstance(self.model, torch.nn.parallel.DistributedDataParallel):
            eval_model = self.model.module
        else:
            eval_model = self.model

        accuracies, losses, preds, labels = [], [], [], []
        with torch.no_grad():
            for batch_id, (features, label, input_lens_ratio) in enumerate(tqdm(self.test_loader, desc='Perform Evaluation')):
                if self.stop_eval: break
                features = features.to(self.device)
                label = label.to(self.device).long()
                output = eval_model(features)
                los = self.loss(output, label)

                acc = accuracy(output, label)
                accuracies.append(acc)

                label = label.data.cpu().numpy()
                output = output.data.cpu().numpy()
                pred = np.argmax(output, axis=1)
                preds.extend(pred.tolist())

                labels.extend(label.tolist())
                los1 = los.data.cpu().numpy()
                if not np.isnan(los1):
                    losses.append(los1)
        loss = float(sum(losses) / len(losses)) if len(losses) > 0 else -1
        acc = float(sum(accuracies) / len(accuracies)) if len(accuracies) > 0 else -1

        if save_matrix_path is not None:
            try:
                cm = confusion_matrix(labels, preds)
                plot_confusion_matrix(cm=cm, save_path=os.path.join(save_matrix_path, f'{int(time.time())}.png'),
                                      class_labels=self.class_labels)
            except Exception as e:
                logger.error(f'Failed to save confusion matrix: {e}')
        self.model.train()
        return loss, acc

    def export(self, save_model_path='models/', resume_model='models/BiLSTM_Emotion2Vec/best_model/'):
        """
        Export the inference model

        :param save_model_path: Path to save the exported model
        :param resume_model: Path to the model to convert
        """
        self.__setup_model(input_size=self.test_dataset.audio_featurizer.feature_dim)

        if os.path.isdir(resume_model):
            resume_model = os.path.join(resume_model, 'model.pth')
        assert os.path.exists(resume_model), f"{resume_model} 模型不存在！"
        model_state_dict = torch.load(resume_model)
        self.model.load_state_dict(model_state_dict)
        logger.info("Inference model saved to: {}".format(infer_model_path))
        self.model.eval()

        infer_model = self.model.export()
        infer_model_path = os.path.join(save_model_path,
                                        f'{self.configs.use_model}_{self.configs.preprocess_conf.feature_method}',
                                        'inference.pth')
        os.makedirs(os.path.dirname(infer_model_path), exist_ok=True)
        torch.jit.save(infer_model, infer_model_path)
        logger.info("Inference model saved to: {}".format(infer_model_path))<|MERGE_RESOLUTION|>--- conflicted
+++ resolved
@@ -400,13 +400,8 @@
                 resume_model = os.path.join(resume_model, 'model.pth')
             assert os.path.exists(resume_model), f"{resume_model} Model does not exist!"
             model_state_dict = torch.load(resume_model, weights_only=False)
-<<<<<<< HEAD
-            self.model.load_state_dict(model_state_dict)
+            self.model.load_state_dict(model_state_dict, strict=False)
             logger.info(f'Successfully loaded model: {resume_model}')
-=======
-            self.model.load_state_dict(model_state_dict, strict=False)
-            logger.info(f'成功加载模型：{resume_model}')
->>>>>>> f63ede02
         self.model.eval()
         if isinstance(self.model, torch.nn.parallel.DistributedDataParallel):
             eval_model = self.model.module
